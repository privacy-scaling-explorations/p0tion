{
    "name": "p0tion",
    "description": "MPC Phase 2 suite of tools for conducting zkSNARKs trusted setup ceremonies",
    "repository": "git@github.com:privacy-scaling-explorations/p0tion.git",
    "homepage": "https://github.com/privacy-scaling-explorations/p0tion",
    "bugs": "https://github.com/privacy-scaling-explorations/p0tion/issues",
    "license": "MIT",
    "private": true,
    "keywords": [
        "typescript",
        "zero-knowledge",
        "zk-snarks",
        "phase-2",
        "trusted-setup",
        "ceremony",
        "snarkjs",
        "circom"
    ],
    "packageManager": "yarn@3.5.0",
    "scripts": {
        "build": "yarn workspaces foreach -t run build",
        "test": "yarn test:dev",
        "test:dev": "NODE_ENV=dev yarn workspace @p0tion/backend emulator:exec-test",
        "test:prod": "yarn workspace @p0tion/actions test:contracts && GOOGLE_APPLICATION_CREDENTIALS=\"./packages/backend/serviceAccountKey.json\" && NODE_ENV=prod jest --config=jest.json --detectOpenHandles --forceExit --runInBand",
        "test:ci-prod": "NODE_ENV=prod jest --config=jest.json --detectOpenHandles --forceExit --runInBand",
        "lint": "eslint . --ext .js,.jsx,.ts,.tsx",
        "lint:fix": "eslint . --ext .js,.jsx,.ts,.tsx --fix",
        "prettier": "prettier -c .",
        "prettier:fix": "prettier -w .",
        "precommit": "lint-staged",
        "commit": "cz",
        "prepare": "is-ci || husky install",
        "docs": "yarn workspaces foreach --no-private run docs"
    },
    "devDependencies": {
<<<<<<< HEAD
        "@babel/core": "^7.20.2",
        "@babel/preset-env": "^7.20.2",
        "@babel/preset-typescript": "^7.18.6",
        "@commitlint/cli": "^17.3.0",
        "@commitlint/config-conventional": "^17.3.0",
        "@rollup/plugin-typescript": "^11.1.0",
        "@types/chai": "^4.3.4",
=======
        "@babel/core": "^7.21.8",
        "@babel/preset-env": "^7.21.5",
        "@babel/preset-typescript": "^7.21.5",
        "@commitlint/cli": "^17.6.3",
        "@commitlint/config-conventional": "^17.6.3",
        "@rollup/plugin-typescript": "^11.1.0",
        "@types/chai": "^4.3.5",
>>>>>>> 5a45a681
        "@types/chai-as-promised": "^7.1.5",
        "@types/jest": "^29.5.1",
        "@types/node": "^20.1.2",
        "@typescript-eslint/eslint-plugin": "^5.59.5",
        "@typescript-eslint/parser": "^5.59.5",
        "babel-jest": "^29.5.0",
        "chai": "^4.3.7",
        "chai-as-promised": "^7.1.1",
        "commitizen": "^4.3.0",
        "cz-conventional-changelog": "^3.3.0",
        "eslint": "^8.40.0",
        "eslint-config-airbnb-base": "15.0.0",
        "eslint-config-airbnb-typescript": "^17.0.0",
        "eslint-config-prettier": "^8.8.0",
        "eslint-plugin-import": "^2.27.5",
        "eslint-plugin-jest": "^27.2.1",
        "husky": "^8.0.3",
        "is-ci": "^3.0.1",
        "jest": "^29.5.0",
        "jest-config": "^29.5.0",
        "lint-staged": "^13.2.2",
        "prettier": "^2.8.8",
        "rimraf": "^5.0.0",
        "rollup": "^3.21.6",
        "ts-node": "^10.9.1",
        "typedoc": "^0.24.7"
    },
    "config": {
        "commitizen": {
            "path": "./node_modules/cz-conventional-changelog"
        }
    },
    "workspaces": [
        "packages/*"
    ]
}<|MERGE_RESOLUTION|>--- conflicted
+++ resolved
@@ -33,15 +33,6 @@
         "docs": "yarn workspaces foreach --no-private run docs"
     },
     "devDependencies": {
-<<<<<<< HEAD
-        "@babel/core": "^7.20.2",
-        "@babel/preset-env": "^7.20.2",
-        "@babel/preset-typescript": "^7.18.6",
-        "@commitlint/cli": "^17.3.0",
-        "@commitlint/config-conventional": "^17.3.0",
-        "@rollup/plugin-typescript": "^11.1.0",
-        "@types/chai": "^4.3.4",
-=======
         "@babel/core": "^7.21.8",
         "@babel/preset-env": "^7.21.5",
         "@babel/preset-typescript": "^7.21.5",
@@ -49,7 +40,6 @@
         "@commitlint/config-conventional": "^17.6.3",
         "@rollup/plugin-typescript": "^11.1.0",
         "@types/chai": "^4.3.5",
->>>>>>> 5a45a681
         "@types/chai-as-promised": "^7.1.5",
         "@types/jest": "^29.5.1",
         "@types/node": "^20.1.2",
