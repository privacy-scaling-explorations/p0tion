--- conflicted
+++ resolved
@@ -1,11 +1,7 @@
 {
   "packages": ["packages/*"],
   "npmClient": "yarn",
-<<<<<<< HEAD
   "version": "1.0.9",
-=======
-  "version": "0.0.0-2d1dbe4",
->>>>>>> aeb813f2
   "changelogPreset": {
     "name": "conventionalcommits",
     "issuePrefixes": ["#"],
