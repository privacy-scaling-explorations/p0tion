import chai, { expect } from "chai"
import chaiAsPromised from "chai-as-promised"
import {
    getAuth,
    signOut,
    signInWithEmailAndPassword,
    OAuthCredential,
    GithubAuthProvider,
    signInAnonymously
} from "firebase/auth"
import { where } from "firebase/firestore"
import { createOAuthDeviceAuth } from "@octokit/auth-oauth-device"
import { randomBytes } from "crypto"
import { CircuitDocumentReferenceAndData } from "../../src/types"
import { fakeCeremoniesData, fakeCircuitsData, fakeParticipantsData, fakeUsersData } from "../data/samples"
import {
    deleteAdminApp,
    envType,
    initializeAdminServices,
    initializeUserServices,
    generateUserPasswords,
    createMockUser,
    cleanUpMockUsers,
    getAuthenticationConfiguration,
    cleanUpMockCeremony,
    createMockCeremony,
    createMockParticipant,
    getStorageConfiguration,
    sleep,
    deleteBucket,
    deleteObjectFromS3,
    cleanUpRecursively,
    mockCeremoniesCleanup
} from "../utils"
import {
    commonTerms,
    formatZkeyIndex,
    generateGetObjectPreSignedUrl,
    getBucketName,
    getCurrentFirebaseAuthUser,
    getZkeyStorageFilePath,
    isCoordinator,
    signInToFirebaseWithCredentials
} from "../../src"
import { CeremonyTimeoutType, TestingEnvironment } from "../../src/types/enums"
import { getCeremonyCircuits, getCircuitsCollectionPath, getDocumentById, queryCollection } from "../../src/helpers/database"
import { simulateOnVerification } from "../utils/authentication"
import { generateFakeCircuit } from "../data/generators"
import { createS3Bucket, openMultiPartUpload, setupCeremony } from "../../src/helpers/functions"

chai.use(chaiAsPromised)

/**
 * Test suite for the security rules and vulnerabilities fixes.
 */
describe("Security", () => {
    // Global config
    const { adminFirestore, adminAuth } = initializeAdminServices()
    const { userApp, userFunctions, userFirestore } = initializeUserServices()
    const userAuth = getAuth(userApp)

    const users = [fakeUsersData.fakeUser1, fakeUsersData.fakeUser2, fakeUsersData.fakeUser3]
    const passwords = generateUserPasswords(users.length)

    const { ceremonyBucketPostfix } = getStorageConfiguration()

    /// @note pre conditions for production tests
    if (envType === TestingEnvironment.PRODUCTION) {
        if (
            !process.env.AUTH_GITHUB_CLIENT_ID ||
            !process.env.AUTH_USER_EMAIL ||
            !process.env.AUTH_GITHUB_USER_PW ||
            !process.env.AUTH_GMAIL_CLIENT_ID ||
            !process.env.AUTH_GMAIL_CLIENT_SECRET ||
            !process.env.AUTH_GMAIL_REDIRECT_URL ||
            !process.env.AUTH_GMAIL_REFRESH_TOKEN
        )
            throw new Error("Missing environment variables for Firebase tests.")
    }

    let circuitsCurrentContributor: CircuitDocumentReferenceAndData

    beforeAll(async () => {
        for (let i = 0; i < users.length; i++) {
            users[i].uid = await createMockUser(
                userApp,
                users[i].data.email,
                passwords[i],
                i === users.length - 1, // last one is coordinator
                adminAuth
            )
        }

        circuitsCurrentContributor = generateFakeCircuit({
            uid: "000000000000000000A4",
            data: {
                name: "Circuit Small",
                description: "Short description of Circuit Small for testing",
                prefix: "circuit-small",
                sequencePosition: 1,
                fixedTimeWindow: 10,
                zKeySizeInBytes: 45020,
                lastUpdated: Date.now(),
                metadata: {
                    constraints: 65,
                    curve: "bn-128",
                    labels: 79,
                    outputs: 1,
                    pot: 7,
                    privateInputs: 0,
                    publicInputs: 2,
                    wires: 67
                },
                template: {
                    commitHash: "295d995802b152a1dc73b5d0690ce3f8ca5d9b23",
                    paramsConfiguration: ["2"],
                    source: "https://github.com/0xjei/circom-starter/blob/dev/circuits/exercise/checkAscendingOrder.circom"
                },
                waitingQueue: {
                    completedContributions: 0,
                    contributors: [users[0].uid, users[1].uid],
                    currentContributor: users[0].uid, // fake user 1
                    failedContributions: 0
                },
                files: {
                    initialZkeyBlake2bHash:
                        "eea0a468524a984908bff6de1de09867ac5d5b0caed92c3332fd5ec61004f79505a784df9d23f69f33efbfef016ad3138871fa8ad63b6e8124a9d0721b0e9e32",
                    initialZkeyFilename: "circuit_small_00000.zkey",
                    initialZkeyStoragePath: "circuits/circuit_small/contributions/circuit_small_00000.zkey",
                    potBlake2bHash:
                        "34379653611c22a7647da22893c606f9840b38d1cb6da3368df85c2e0b709cfdb03a8efe91ce621a424a39fe4d5f5451266d91d21203148c2d7d61cf5298d119",
                    potFilename: "powersOfTau28_hez_final_07.ptau",
                    potStoragePath: "pot/powersOfTau28_hez_final_07.ptau",
                    r1csBlake2bHash:
                        "0739198d5578a4bdaeb2fa2a1043a1d9cac988472f97337a0a60c296052b82d6cecb6ae7ce503ab9864bc86a38cdb583f2d33877c41543cbf19049510bca7472",
                    r1csFilename: "circuit_small.r1cs",
                    r1csStoragePath: "circuits/circuit_small/circuit_small.r1cs",
                    wasmBlake2bHash:
                        "00d09469acaba682802bf92df24708cf3d499b759379f959c4b6932b14fe9e6bfccc793c3933eac4a76546171d402cab1ae3ce1b3291dbba8e2fb358d52bd77d",
                    wasmFilename: "circuit_small.wasm",
                    wasmStoragePath: "circuits/circuit_small/circuit_small.wasm"
                },
                avgTimings: {
                    contributionComputation: 0,
                    fullContribution: 0,
                    verifyCloudFunction: 0
                },
                compiler: {
                    commitHash: "ed807764a17ce06d8307cd611ab6b917247914f5",
                    version: "2.0.5"
                }
            }
        })
    })

    describe("GeneratePreSignedURL", () => {
        // we need one ceremony
        beforeAll(async () => {
            await createMockCeremony(
                adminFirestore,
                fakeCeremoniesData.fakeCeremonyOpenedFixed,
                fakeCircuitsData.fakeCircuitSmallNoContributors
            )
        })
        /// @note it should not be possible to get a pre-signed URL for arbitrary objects
        /// the requested objects should be within a bucket created for a ceremony only
        /// and these checks are enforced by the cloud function
        it("should throw when given a bucket name that is not used for a ceremony", async () => {
            await expect(generateGetObjectPreSignedUrl(userFunctions, "nonExistent", "test")).to.be.rejectedWith(
                "Unable to generate a pre-signed url for the given object in the provided bucket."
            )
        })
        // the emulator should run without .env file thus this test would not work.
        if (envType === TestingEnvironment.PRODUCTION) {
            /// @note it should work as expected when:
            /// 1. the user is authenticated
            /// 2. the requested object is part of a ceremony (e.g. zkey)
            it("should return a pre-signed URL when given the bucket name for a ceremony", async () => {
                const url = await generateGetObjectPreSignedUrl(
                    userFunctions,
                    fakeCeremoniesData.fakeCeremonyOpenedFixed.data.prefix,
                    "anObject"
                )
                /* eslint-disable no-useless-escape */
                const regex =
                    /https?:\/\/(www\.)?[-a-zA-Z0-9@:%._\+~#=]{1,256}\.[a-zA-Z0-9()]{1,6}\b([-a-zA-Z0-9()@:%_\+.~#?&//=]*)/
                expect(url).to.match(regex)
            })
        }
        /// @note It should not be possible to call this cloud function when not authenticated.
        it("should throw when called without being authenticated", async () => {
            await signOut(getAuth(userApp))
            await expect(generateGetObjectPreSignedUrl(userFunctions, "nonExistent", "test")).to.be.rejectedWith(
                "You are not authorized to perform this operation."
            )
        })
        afterAll(async () => {
            if (envType === TestingEnvironment.PRODUCTION)
                // Delete the ceremony.
                await cleanUpMockCeremony(
                    adminFirestore,
                    fakeCeremoniesData.fakeCeremonyOpenedFixed.uid,
                    fakeCircuitsData.fakeCircuitSmallNoContributors.uid
                )
        })
    })

    describe("Security rules", () => {
        /// @note security rules provided with this project prevent access to other users data
        it("should allow a user to retrieve their own data from the firestore db", async () => {
            // login as user1
            await signInWithEmailAndPassword(userAuth, users[0].data.email, passwords[0])
            const userDoc = await getDocumentById(userFirestore, commonTerms.collections.users.name, users[0].uid)
            expect(userDoc.data()).to.not.be.null
        })
        /// @note security rules provided with this project allow access to any authenticated user
        /// to query the ceremonies collection due to no sensitive data being stored in it.
        it("should allow any authenticated user to query the ceremony collection", async () => {
            // login as user2
            await signInWithEmailAndPassword(userAuth, users[1].data.email, passwords[1])
            // query the ceremonies collection
            expect(
                await queryCollection(userFirestore, commonTerms.collections.ceremonies.name, [
                    where(commonTerms.collections.ceremonies.fields.description, "!=", "")
                ])
            ).to.not.throw
        })
        if (envType === TestingEnvironment.PRODUCTION) {
            /// @note security rules provided with this project prevent access to other users data even
            /// when a coordinator tries to access it
            it("should throw an error if a coordinator tries to read another user's document", async () => {
                // login as coordinator
                await signInWithEmailAndPassword(userAuth, users[2].data.email, passwords[2])
                // retrieve the document of another user
                await expect(
                    getDocumentById(userFirestore, commonTerms.collections.users.name, users[0].uid)
                ).to.be.rejectedWith("Missing or insufficient permissions.")
            })
            /// @note security rules provided with this project prevent access to other users data
            it("should throw an error if an authenticated user tries to read another user's data", async () => {
                // login as user2
                await signInWithEmailAndPassword(userAuth, users[1].data.email, passwords[1])
                await expect(
                    getDocumentById(userFirestore, commonTerms.collections.users.name, users[0].uid)
                ).to.be.rejectedWith("Missing or insufficient permissions.")
            })
            /// @note unauthenticated users should not be able to access any data
            it("should prevent unauthenticated users from accessing the users collection", async () => {
                await expect(
                    getDocumentById(userFirestore, commonTerms.collections.users.name, users[0].uid)
                ).to.be.rejectedWith("Missing or insufficient permissions.")
            })
            /// @note unauthenticated users should not be able to access any data
            it("should prevent unauthenticated users from accessing the ceremonies collection", async () => {
                await expect(
                    queryCollection(userFirestore, commonTerms.collections.ceremonies.name, [
                        where(commonTerms.collections.ceremonies.fields.description, "!=", "")
                    ])
                ).to.be.rejectedWith("Missing or insufficient permissions.")
            })
        }
        // make sure to sign out
        afterEach(async () => {
            await signOut(userAuth)
        })
    })

    if (envType === TestingEnvironment.PRODUCTION) {
        // Tests related to multi part upload security
        // @note We want to make sure that a contributor can
        // 1. only upload when in contributing status (current contributor)
        // 2. only upload a file with the correct name
        // to avoid overwriting other contributions
        // and to prevent the automatic download from other users
        // any uploaded file will be either overwritten
        // by the next valid contribution or deleted
        // by the verify ceremony cloud function
        describe("Multipart upload", () => {
            const participant = fakeParticipantsData.fakeParticipantCurrentContributorUploading
            const ceremonyNotContributor = fakeCeremoniesData.fakeCeremonyOpenedFixed
            const ceremonyContributor = fakeCeremoniesData.fakeCeremonyOpenedDynamic
            const circuitsNotCurrentContributor = fakeCircuitsData.fakeCircuitSmallContributors
            const bucketName = getBucketName(ceremonyContributor.data.prefix!, ceremonyBucketPostfix)
            let storagePath: string = ""
            beforeAll(async () => {
                // we need the pre conditions to meet
                await createMockCeremony(adminFirestore, ceremonyNotContributor, circuitsNotCurrentContributor)
                await createMockCeremony(adminFirestore, ceremonyContributor, circuitsCurrentContributor)
                await createMockParticipant(adminFirestore, ceremonyNotContributor.uid, users[0].uid, participant)
                await createMockParticipant(adminFirestore, ceremonyContributor.uid, users[0].uid, participant)
                await signInWithEmailAndPassword(userAuth, users[2].data.email, passwords[2])
                await createS3Bucket(userFunctions, bucketName)
                await sleep(2000)
                storagePath = getZkeyStorageFilePath(
                    circuitsCurrentContributor.data.prefix!,
                    `${circuitsCurrentContributor.data.prefix}_${formatZkeyIndex(1)}.zkey`
                )
            })

            afterAll(async () => {
                // we need to delete the pre conditions
                await cleanUpRecursively(adminFirestore, ceremonyNotContributor.uid)
                await cleanUpRecursively(adminFirestore, ceremonyContributor.uid)
                await deleteObjectFromS3(bucketName, storagePath)
                await deleteBucket(bucketName)
            })

            it("should succeed when the user is the current contributor and is upload valid zkey index file", async () => {
                // @note sleep before running
                await sleep(1000)
                // sign in as user 1
                await signInWithEmailAndPassword(userAuth, users[0].data.email, passwords[0])
                // we need to set the waiting queue because initEmptyWaitingQueue might
                // mess up with us and reset it before we call
                await adminFirestore
                    .collection(getCircuitsCollectionPath(ceremonyContributor.uid))
                    .doc(circuitsCurrentContributor.uid)
                    .set({
                        prefix: circuitsCurrentContributor.data.prefix,
                        waitingQueue: {
                            completedContributions: 0,
                            contributors: [users[0].uid, users[1].uid],
                            currentContributor: users[0].uid, // fake user 1
                            failedContributions: 0
                        }
                    })

                await expect(openMultiPartUpload(userFunctions, bucketName, storagePath, ceremonyContributor.uid)).to.be
                    .fulfilled
            })
            it("should revert when the user is not a contributor for this ceremony circuit", async () => {
                await signInWithEmailAndPassword(userAuth, users[0].data.email, passwords[0])
                await expect(
                    openMultiPartUpload(
                        userFunctions,
                        getBucketName(ceremonyNotContributor.data.prefix!, ceremonyBucketPostfix),
                        storagePath,
                        ceremonyNotContributor.uid
                    )
                ).to.be.rejectedWith(
                    "Unable to interact with a multi-part upload (start, create pre-signed urls or complete)."
                )
            })
            it("should revert when the user is trying to upload a file with the wrong storage path", async () => {
                await adminFirestore
                    .collection(getCircuitsCollectionPath(ceremonyContributor.uid))
                    .doc(circuitsCurrentContributor.uid)
                    .set({
                        prefix: circuitsCurrentContributor.data.prefix,
                        waitingQueue: {
                            completedContributions: 0,
                            contributors: [users[0].uid, users[1].uid],
                            currentContributor: users[0].uid, // fake user 1
                            failedContributions: 0
                        }
                    })

                await expect(
                    openMultiPartUpload(
                        userFunctions,
                        getBucketName(ceremonyContributor.data.prefix!, ceremonyBucketPostfix),
                        getZkeyStorageFilePath(
                            circuitsCurrentContributor.data.prefix!,
                            `${circuitsCurrentContributor.data.prefix}_${formatZkeyIndex(2)}.zkey`
                        ),
                        ceremonyContributor.uid
                    )
                ).to.be.rejectedWith(
                    "Unable to interact with a multi-part upload (start, create pre-signed urls or complete)."
                )
            })
            it("should fail when the user is trying to upload a file to a bucket not part of a ceremony", async () => {
                await signInWithEmailAndPassword(userAuth, users[0].data.email, passwords[0])
                await expect(
                    openMultiPartUpload(userFunctions, "not-a-ceremony-bucket", storagePath, ceremonyNotContributor.uid)
                    // @todo discuss whether this error name should be changed to be more general?
                ).to.be.rejectedWith("Unable to generate a pre-signed url for the given object in the provided bucket.")
            })
        })
    }

<<<<<<< HEAD
    // Tests related to contribution security
    // @note We don't want users to block a ceremony 
    // we don't want them to overwrite ceremony files 
    // (this is proven in the multipart upload tests above)
    describe("Contribution", () => {
        it("should not take another user's place in the waiting queue", async () => {
            // register 1 user 

            // register second user 
        })

        it("should lock the user out after the timeout and not allow to contribute", async () => {})
        it("should not allow to store wrong contribution hash")
=======
    // Tests related to ceremony setup security
    // @note 1. we want only users with coordinator privileges to be able to create a ceremony
    // @note 2. we don't want the coordinator to create a ceremony with potentially malicious data (XSS payloads)
    // @note 3. we don't want the coordinator to upload malicious data
    describe("Setup", () => {
        let ceremonyIdsToDelete: string[] = []
        /// @note prove that a non authenticated user cannot create a ceremony
        it("should not be possible to call privileged functions related to setup when not authenticated", async () => {
            // sign out to ensure we are not logged in as any user
            await signOut(userAuth)
            // which functions are related to setup?
            // 1. setupCeremony
            await expect(
                setupCeremony(userFunctions, fakeCeremoniesData.fakeCeremonyOpenedDynamic.data, "prefix", [
                    fakeCircuitsData.fakeCircuitSmallNoContributors.data
                ])
            ).to.be.rejectedWith("You do not have privileges to perform this operation.")
            // 2. createS3Bucket
            await expect(createS3Bucket(userFunctions, "prefix")).to.be.rejectedWith(
                "You do not have privileges to perform this operation."
            )
        })
        /// @note prove that a non coordinator user cannot create a ceremony
        it("should not be possible to call privileged functions related to setup when authenticated as a user without coordinator privileges", async () => {
            // login as non coordinator
            await signInWithEmailAndPassword(userAuth, users[0].data.email, passwords[0])
            const currentUser = getCurrentFirebaseAuthUser(userApp)
            expect(await isCoordinator(currentUser)).to.be.false
            await expect(
                setupCeremony(userFunctions, fakeCeremoniesData.fakeCeremonyOpenedDynamic.data, "prefix", [
                    fakeCircuitsData.fakeCircuitSmallNoContributors.data
                ])
            ).to.be.rejectedWith("You do not have privileges to perform this operation.")
            // 2. createS3Bucket
            await expect(createS3Bucket(userFunctions, "prefix")).to.be.rejectedWith(
                "You do not have privileges to perform this operation."
            )
        })
        it("should html encode malicious characters passed as part of a ceremony creation data", async () => {
            const ceremonyData = {
                title: '"><script>alert(1)</script>',
                description: '"><script>alert(1)</script>',
                startDate: new Date().valueOf(),
                endDate: Date.now() + 86400000,
                timeoutMechanismType: CeremonyTimeoutType.DYNAMIC,
                penalty: 5,
                prefix: "prefix",
            }

            const circuitData = fakeCircuitsData.fakeCircuitSmallNoContributors.data
            circuitData.description = '"><script>alert(1)</script>'

            const ceremonyBucket = getBucketName(ceremonyData.prefix, ceremonyBucketPostfix)
            await signInWithEmailAndPassword(userAuth, users[2].data.email, passwords[2])
            const currentUser = getCurrentFirebaseAuthUser(userApp)
            expect(await isCoordinator(currentUser)).to.be.true
            const ceremonyId = await setupCeremony(userFunctions, ceremonyData, ceremonyBucket, [circuitData])
            ceremonyIdsToDelete.push(ceremonyId)
            const ceremonyDataFetched = await getDocumentById(userFirestore, commonTerms.collections.ceremonies.name, ceremonyId)
            const data = ceremonyDataFetched.data()
            expect(data?.description).to.be.eq("&quot;&gt;&lt;script&gt;alert(1)&lt;/script&gt;")
            expect(data?.title).to.be.eq("&quot;&gt;&lt;script&gt;alert(1)&lt;/script&gt;")

            // check circuits
            const circuits = await getCeremonyCircuits(userFirestore, ceremonyId)
            expect(circuits.length).to.be.eq(1)
            const circuit = circuits.at(0)!
            expect(circuit.data.description).to.be.eq("&quot;&gt;&lt;script&gt;alert(1)&lt;/script&gt;")
        })
        it("should not html encode safe characters passed as part of a ceremony creation data", async () => {
            const ceremonyData = {
                title: '"><script>alert(1)</script>',
                description: 'Safe description',
                startDate: new Date().valueOf(),
                endDate: Date.now() + 86400000,
                timeoutMechanismType: CeremonyTimeoutType.DYNAMIC,
                penalty: 5,
                prefix: "prefix",
            }

            const circuitData = fakeCircuitsData.fakeCircuitSmallContributors.data
            const ceremonyBucket = getBucketName(ceremonyData.prefix, ceremonyBucketPostfix)
            await signInWithEmailAndPassword(userAuth, users[2].data.email, passwords[2])
            const currentUser = getCurrentFirebaseAuthUser(userApp)
            expect(await isCoordinator(currentUser)).to.be.true
            const ceremonyId = await setupCeremony(userFunctions, ceremonyData, ceremonyBucket, [circuitData])
            ceremonyIdsToDelete.push(ceremonyId)
            const ceremonyDataFetched = await getDocumentById(userFirestore, commonTerms.collections.ceremonies.name, ceremonyId)
            const data = ceremonyDataFetched.data()
            expect(data?.description).to.be.eq("Safe description")
            expect(data?.title).to.be.eq("&quot;&gt;&lt;script&gt;alert(1)&lt;/script&gt;")

            // check circuits
            const circuits = await getCeremonyCircuits(userFirestore, ceremonyId)
            expect(circuits.length).to.be.eq(1)
            const circuit = circuits.at(0)!
            expect(circuit.data.description).to.be.eq(circuitData.description)
        })
        /// @note 
        it("should not be possible to DoS the system by creating a ceremony with a large amount of data inside ", async () => {
            const ceremonyData = {
                title: "A".repeat(100000000) + "B".repeat(100000000) + "C".repeat(100000000),
                description: 'Safe description',
                startDate: new Date().valueOf(),
                endDate: Date.now() + 86400000,
                timeoutMechanismType: CeremonyTimeoutType.DYNAMIC,
                penalty: 5,
                prefix: "prefix",
            }

            const circuitData = fakeCircuitsData.fakeCircuitSmallContributors.data
            const ceremonyBucket = getBucketName(ceremonyData.prefix, ceremonyBucketPostfix)
            await signInWithEmailAndPassword(userAuth, users[2].data.email, passwords[2])
            const currentUser = getCurrentFirebaseAuthUser(userApp)
            expect(await isCoordinator(currentUser)).to.be.true
            await expect(setupCeremony(userFunctions, ceremonyData, ceremonyBucket, [circuitData]))
            .to.be.rejectedWith("unknown")

            // check if we can still submit another ceremony or if the service is down
            const ceremonyDataSafe = {
                title: "A title",
                description: 'Safe description',
                startDate: new Date().valueOf(),
                endDate: Date.now() + 86400000,
                timeoutMechanismType: CeremonyTimeoutType.DYNAMIC,
                penalty: 5,
                prefix: "prefix",
            }

            const ceremonyId = await setupCeremony(userFunctions, ceremonyDataSafe, ceremonyBucket, [circuitData])
            ceremonyIdsToDelete.push(ceremonyId)
            expect(ceremonyId).to.not.be.null 
        })
        afterAll(async () => {
            for (const cerId of ceremonyIdsToDelete) {
                await cleanUpRecursively(adminFirestore, cerId)
            }
        })
>>>>>>> 1d4aa248
    })

    // Tests related to authentication security
    // @note It is recommended to run these tests
    // on their own, as they take a long time
    // and result in the authentication service being locked
    // which wil affect other test cases
    describe("Authentication", () => {
        const clientType = "oauth-app"
        const tokenType = "oauth"

        // Get and assign configs.
        const { githubClientId } = getAuthenticationConfiguration()
        const clientId = githubClientId

        let userId: string = ""

        beforeAll(async () => signOut(userAuth))

        /// @note self explanatory
        /// one user should not be able to connect with the wrong password
        it("should not let anyone authenticate with the wrong password", async () => {
            const wrongPassword = "wrongPassword"
            expect(signInWithEmailAndPassword(userAuth, users[0].data.email, wrongPassword)).to.be.rejectedWith(
                "Firebase: Error (auth/wrong-password)."
            )
            expect(() => getCurrentFirebaseAuthUser(userApp)).to.throw(
                "Unable to find the user currently authenticated with Firebase. Verify that the Firebase application is properly configured and repeat user authentication before trying again."
            )
        })
        /// @note It should not be possible to enumerate valid email addresses
        /// using the error messages returned by the server (wrong email/ wrong password)
        /// @todo This feature needs to be enabled in one account,
        /// document this feature to prevent enumeration attacks
        it.skip("should not allow a user to enumerate valid emails", async () => {
            // @link https://cloud.google.com/identity-platform/docs/admin/email-enumeration-protection
            const wrongPassword = "wrongPassword"
            const wrongEmail = "wrongEmail"
            expect(signInWithEmailAndPassword(userAuth, wrongEmail, wrongPassword)).to.not.be.rejectedWith(
                "Firebase: Error (auth/invalid-email)."
            )
            expect(signInWithEmailAndPassword(userAuth, users[1].data.email, wrongPassword)).to.not.be.rejectedWith(
                "Firebase: Error (auth/wrong-password)."
            )
        })
        /// @note Firebase should enforce rate limiting to prevent denial of service or consumption of resources
        /// @todo check firebase settings/docs to see if this is possible
        it.skip("should rate limit after a large number of failed attempts (OAuth2)", async () => {
            let err: any
            for (let i = 0; i < 10000; i++) {
                try {
                    await signInToFirebaseWithCredentials(userApp, new OAuthCredential())
                } catch (error: any) {
                    if (
                        error.toString() !==
                        "FirebaseError: Firebase: Invalid IdP response/credential: http://localhost?&providerId=undefined (auth/invalid-credential-or-provider-id)."
                    ) {
                        err = error
                        break
                    }
                }
            }
            console.log(err)
            expect(err).to.not.be.undefined
        })
        /// @note Firebase should enforce rate limiting to prevent denial of service or consumption of resources
        /// @todo check docs to see if this is possible
        it.skip("should enforce rate limiting on the number of failed attempts (email/password)", async () => {
            let err: any
            for (let i = 0; i < 1000; i++) {
                try {
                    await signInWithEmailAndPassword(userAuth, "wrong@email.com", "wrongPassword")
                } catch (error: any) {
                    if (error.toString() !== "FirebaseError: Firebase: Error (auth/user-not-found).") {
                        err = error
                        break
                    }
                }
            }
            console.log(err)
            expect(err).to.not.be.undefined
        })
        /// @note once authenticated, we should not be able to view another user's data
        it("getCurrentFirebaseAuthUser should retun the current authenticated user and not another user's data", async () => {
            // login as user1
            await signInWithEmailAndPassword(userAuth, users[0].data.email, passwords[0])
            const currentAuthenticatedUser = getCurrentFirebaseAuthUser(userApp)
            expect(currentAuthenticatedUser.uid).to.equal(users[0].uid)
        })
        /// @note the cloud function responsible for setting custom claims, should not set a coordinator
        /// when they are not
        it("should not set a user as coordinator when they are not", async () => {
            // login as user1
            await signInWithEmailAndPassword(userAuth, users[0].data.email, passwords[0])
            const currentAuthenticatedUser = getCurrentFirebaseAuthUser(userApp)
            expect(await isCoordinator(currentAuthenticatedUser)).to.be.false
        })
        /// @note a disabled account shuold not be able to login again
        it("should not allow disabled accounts to login (email/password auth)", async () => {
            // Disable user.
            const disabledRecord = await adminAuth.updateUser(users[1].uid, { disabled: true })
            expect(disabledRecord.disabled).to.be.true

            // Try to authenticate with the disabled user.
            await expect(signInWithEmailAndPassword(userAuth, users[1].data.email, passwords[1])).to.be.rejectedWith(
                "Firebase: Error (auth/user-disabled)."
            )

            // re enable the user
            const recordReset = await adminAuth.updateUser(users[1].uid, {
                disabled: false
            })
            expect(recordReset.disabled).to.be.false
        })
        /// @note once logging out, it should not be possible to access authenticated
        /// functionality again (e.g. get the current user)
        it("should correctly logout an user when calling signOut", async () => {
            await signOut(userAuth)
            expect(() => getCurrentFirebaseAuthUser(userApp)).to.throw(
                "Unable to find the user currently authenticated with Firebase. Verify that the Firebase application is properly configured and repeat user authentication before trying again."
            )
        })
        /// @note these test should be running last
        if (envType === TestingEnvironment.PRODUCTION) {
            /// @note it is not recommended to allow anynomous access to firebase
            it("should not allow to authenticate anynomously to Firebase", async () => {
                const auth = getAuth()
                await expect(signInAnonymously(auth)).to.be.rejectedWith(
                    "Firebase: Error (auth/admin-restricted-operation)."
                )
            })
            /// @note it should not authenticate with a wrong OAuth2 token
            it("should prevent authentication with the wrong OAuth2 token", async () => {
                await expect(signInToFirebaseWithCredentials(userApp, new OAuthCredential())).to.be.rejectedWith(
                    "Firebase: Invalid IdP response/credential: http://localhost?&providerId=undefined (auth/invalid-credential-or-provider-id)."
                )
            })
            /// @note If a token has been invalidated, this shuold not allow to access Firebase again
            /// @todo might not be able to test this in code since it requires revoking access on GitHub
            it.skip("should not be able to authenticate with a token after this is invalidated", async () => {
                const auth = createOAuthDeviceAuth({
                    clientType,
                    clientId,
                    scopes: ["gist"],
                    onVerification: simulateOnVerification
                })
                const { token } = await auth({
                    type: tokenType
                })
                // Get and exchange credentials.
                const userFirebaseCredentials = GithubAuthProvider.credential(token)
                await signInToFirebaseWithCredentials(userApp, userFirebaseCredentials)
                const user = getCurrentFirebaseAuthUser(userApp)
                userId = user.uid

                await signOut(userAuth)

                // @todo how to revoke the token programmatically?
                await signInToFirebaseWithCredentials(userApp, userFirebaseCredentials)
            })
            /// @note A malicious user should not be able to create multiple malicious accounts
            /// to spam a ceremony
            // @todo requires adding the checks to the cloud function
            it("should prevent a user with a non reputable GitHub account from authenticating to the Firebase", async () => {})
            /// @note If a coordinator disables an account, this should not be allowed to authenticate
            /// @note test requires a working OAuth2 emulation (puppeteer)
            it.skip("should prevent a disabled account from loggin in (OAuth2)", async () => {
                const auth = createOAuthDeviceAuth({
                    clientType,
                    clientId,
                    scopes: ["gist"],
                    onVerification: simulateOnVerification
                })
                const { token } = await auth({
                    type: tokenType
                })
                // Get and exchange credentials.
                const userFirebaseCredentials = GithubAuthProvider.credential(token)
                await signInToFirebaseWithCredentials(userApp, userFirebaseCredentials)

                const user = getCurrentFirebaseAuthUser(userApp)
                userId = user.uid
                // Disable user.
                const disabledRecord = await adminAuth.updateUser(user.uid, { disabled: true })
                expect(disabledRecord.disabled).to.be.true

                await signOut(userAuth)

                await expect(signInToFirebaseWithCredentials(userApp, userFirebaseCredentials)).to.be.rejectedWith(
                    "Firebase: Error (auth/user-disabled)."
                )

                // Re-enable user.
                // Disable user.
                const reEnabledRecord = await adminAuth.updateUser(user.uid, { disabled: false })
                expect(reEnabledRecord.disabled).to.be.false
            })
            /// @note Firebase should lock out an account after a large number of failed authentication attempts
            /// to prevent brute force attacks
            it("should lock out an account after a large number of failed attempts", async () => {
                let err: any
                for (let i = 0; i < 1000; i++) {
                    try {
                        await signInWithEmailAndPassword(userAuth, users[0].data.email, randomBytes(10).toString("hex"))
                    } catch (error: any) {
                        if (error.toString() !== "FirebaseError: Firebase: Error (auth/wrong-password).") {
                            err = error.toString()
                            break
                        }
                    }
                }
                expect(err).to.be.eq(
                    "FirebaseError: Firebase: Access to this account has been temporarily disabled due to many failed login attempts. You can immediately restore it by resetting your password or you can try again later. (auth/too-many-requests)."
                )
            })
            it.skip("should error out and prevent further authentication attempts after authenticating with the correct OAuth2 token many times (could prevent other users from authenticating)", async () => {
                let err: any
                const auth = createOAuthDeviceAuth({
                    clientType,
                    clientId,
                    scopes: ["gist"],
                    onVerification: simulateOnVerification
                })
                const { token } = await auth({
                    type: tokenType
                })
                // Get and exchange credentials.
                const userFirebaseCredentials = GithubAuthProvider.credential(token)
                for (let i = 0; i < 1000; i++) {
                    try {
                        await signInToFirebaseWithCredentials(userApp, userFirebaseCredentials)
                    } catch (error: any) {
                        err = error
                        break
                    }
                }
                expect(
                    err.toString() === "FirebaseError: Firebase: Error (auth/user-disabled)." ||
                        err.toString() === "FirebaseError: Firebase: Error (auth/network-request-failed)." ||
                        err.toString() ===
                            "FirebaseError: Firebase: Malformed response cannot be parsed from github.com for USER_INFO (auth/invalid-credential)."
                ).to.be.true
            })
            /// @note Firebase should enforce rate limiting to prevent denial of service or consumption of resources
            /// scenario where one user tries to authenticate many times consecutively with the correct details
            /// to try and block the authentication service for other users
            it.skip("should lock out an account after authenticating with the correct username/password many times (could prevent other users from authenticating)", async () => {
                let err: any
                for (let i = 0; i < 1000; i++) {
                    try {
                        await signInWithEmailAndPassword(userAuth, users[0].data.email, passwords[0])
                    } catch (error: any) {
                        err = error
                        break
                    }
                }
                expect(err.toString()).to.be.eq(
                    "FirebaseError: Firebase: Exceeded quota for verifying passwords. (auth/quota-exceeded)."
                )
            })
        }
        // sign out after each test
        afterEach(async () => signOut(userAuth))
        afterAll(async () => {
            // Clean OAuth user
            if (userId) {
                await adminFirestore.collection(commonTerms.collections.users.name).doc(userId).delete()
                await adminAuth.deleteUser(userId)
            }
        })
    })

    // general clean up after all tests
    afterAll(async () => {
        // Clean user from DB.
        await cleanUpMockUsers(adminAuth, adminFirestore, users)
        // Clean up ceremonies
        await mockCeremoniesCleanup(adminFirestore)
        // Delete admin app.
        await deleteAdminApp()
    })
})<|MERGE_RESOLUTION|>--- conflicted
+++ resolved
@@ -379,7 +379,6 @@
         })
     }
 
-<<<<<<< HEAD
     // Tests related to contribution security
     // @note We don't want users to block a ceremony 
     // we don't want them to overwrite ceremony files 
@@ -393,7 +392,8 @@
 
         it("should lock the user out after the timeout and not allow to contribute", async () => {})
         it("should not allow to store wrong contribution hash")
-=======
+    })
+    
     // Tests related to ceremony setup security
     // @note 1. we want only users with coordinator privileges to be able to create a ceremony
     // @note 2. we don't want the coordinator to create a ceremony with potentially malicious data (XSS payloads)
@@ -532,7 +532,6 @@
                 await cleanUpRecursively(adminFirestore, cerId)
             }
         })
->>>>>>> 1d4aa248
     })
 
     // Tests related to authentication security
