# This environemnt must be configured both for core functionalities and testing.
# The tests can be executed against a pre-deployed Firebase instance or 
# locally on your machine using the Firebase emulator.

### FIREBASE ###
### These configs are related to the configuration of the Firebase services.

# The URL to Firestore database instance used for the application (should point to default).
# nb. this is going to be auto-generated when creating a new application.
FIREBASE_FIRESTORE_DATABASE_URL="YOUR-APPLICATION-NAME.firebaseio.com"
# The Firebase Application API key for making request against the services.
# nb. this is going to be auto-generated when creating a new application.
FIREBASE_API_KEY="YOUR-FIREBASE-API-KEY"
# The URL to Firebase Authentication service (should point to default).
# nb. this is going to be auto-generated when creating a new application.
FIREBASE_AUTH_DOMAIN="YOUR-APPLICATION-NAME.firebaseapp.com"
# The Firebase Application project id (should match with application name).
FIREBASE_PROJECT_ID="YOUR-PROJECT-ID"
# The Firebase unique message sender identifier (to recognize the application user).
# nb. this is going to be auto-generated when creating a new application.
FIREBASE_MESSAGING_SENDER_ID="YOUR-MESSAGING-SENDER-ID"
# The Firebase unique identifier for your application.
# nb. this is going to be auto-generated when creating a new application.
FIREBASE_APP_ID="YOUR-APP-ID"

### AWS S3 STORAGE ###
### These configs are related to the configuration of the interaction with the
### AWS S3 bucket used as storage for ceremony artifacts.

# The chunk size to be used when executing multi-part upload or downloads.
# default 50 MBs.
# (e.g. a 200 MB file setting a stream chunk size of 50 MB is going to be splitted and uploaded/downloaded in 4 chunks).
CONFIG_STREAM_CHUNK_SIZE_IN_MB=50
# The postfix string for each ceremony bucket.
# default "-ph2-ceremony"
CONFIG_CEREMONY_BUCKET_POSTFIX="-ph2-ceremony"
# The amount of time in seconds which indicates the duration about the validity of a pre-signed URL. 
# default: 7200 seconds = 2 hours.
CONFIG_PRESIGNED_URL_EXPIRATION_IN_SECONDS=7200
# AWS S3 access keys only required for unit/e2e testing (can be ommited)
<<<<<<< HEAD
# The access key ID for the IAM role 
AWS_ACCESS_KEY_ID=
# The secret key for the IAM role 
AWS_SECRET_ACCESS_KEY=
# The region to which deploy S3 buckets to
AWS_REGION=
=======
# The AWS access key identifier related to S3 APIs.
AWS_ACCESS_KEY_ID="YOUR-AWS-ACCESS-KEY-ID"
# The AWS secret access key related to S3 APIs.
AWS_SECRET_ACCESS_KEY="YOUR-AWS-SECRET-ACCESS-KEY"
# The AWS region where your buckets are located.
AWS_REGION="YOUR-AWS-REGION"
>>>>>>> eb168f4a

### AUTHENTICATION ###
### These configs are related to the authentication of users.

# The unique identifier for the Github client associated to the OAuth Application.
AUTH_GITHUB_CLIENT_ID="YOUR-GITHUB-CLIENT-ID"

### For production testing purposes only.

# The email of the user associated to a Google account.
# default: use a GMail account to enable correct simulation using puppeteer package.
AUTH_USER_EMAIL="USER-EMAIL"
# The password of the user associated to a Google account.
AUTH_GITHUB_USER_PW="USER-EMAIL-PW"
# The GMail APIs client identifier associated with the Google account.
# nb. you should enable GMail APIs manually.
AUTH_GMAIL_CLIENT_ID="GMAIL-CLIENT-ID"
# The GMail APIs client secret associated with the Google account.
# nb. you should enable GMail APIs manually.
AUTH_GMAIL_CLIENT_SECRET="GMAIL-CLIENT-SECRET"
# The GMail APIs redirect URL associated with the Google account.
# nb. you should enable GMail APIs manually.
AUTH_GMAIL_REDIRECT_URL="GMAIL-REDIRECT-URL"
# The GMail APIs refresh token associated with the Google account.
# nb. you should enable GMail APIs manually.
AUTH_GMAIL_REFRESH_TOKEN="GMAIL-REFRESH-TOKEN"<|MERGE_RESOLUTION|>--- conflicted
+++ resolved
@@ -38,21 +38,12 @@
 # default: 7200 seconds = 2 hours.
 CONFIG_PRESIGNED_URL_EXPIRATION_IN_SECONDS=7200
 # AWS S3 access keys only required for unit/e2e testing (can be ommited)
-<<<<<<< HEAD
-# The access key ID for the IAM role 
-AWS_ACCESS_KEY_ID=
-# The secret key for the IAM role 
-AWS_SECRET_ACCESS_KEY=
-# The region to which deploy S3 buckets to
-AWS_REGION=
-=======
 # The AWS access key identifier related to S3 APIs.
 AWS_ACCESS_KEY_ID="YOUR-AWS-ACCESS-KEY-ID"
 # The AWS secret access key related to S3 APIs.
 AWS_SECRET_ACCESS_KEY="YOUR-AWS-SECRET-ACCESS-KEY"
 # The AWS region where your buckets are located.
 AWS_REGION="YOUR-AWS-REGION"
->>>>>>> eb168f4a
 
 ### AUTHENTICATION ###
 ### These configs are related to the authentication of users.
