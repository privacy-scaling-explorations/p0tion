import { Functions, httpsCallable, httpsCallableFromURL } from "firebase/functions"
import { CeremonyInputData, CircuitDocument, ContributionVerificationData, ETagWithPartNumber } from "../types"
import { commonTerms } from "./constants"

/**
 * Setup a new ceremony by calling the related cloud function.
 * @param functions <Functions> - the Firebase cloud functions object instance.
 * @param ceremonyInputData <CeremonyInputData> - the input data of the ceremony.
 * @param ceremonyPrefix <string> - the prefix of the ceremony.
 * @param circuits <Circuit[]> - the circuits data.
<<<<<<< HEAD
 * @returns Promise<any> - the ceremony id if any created.
=======
 * @returns Promise<string> - the unique identifier of the created ceremony.
>>>>>>> eb168f4a
 */
export const setupCeremony = async (
    functions: Functions,
    ceremonyInputData: CeremonyInputData,
    ceremonyPrefix: string,
    circuits: CircuitDocument[]
<<<<<<< HEAD
): Promise<any> => {
    const cf = httpsCallable(functions, commonTerms.cloudFunctionsNames.setupCeremony)
=======
): Promise<string> => {
    const cf = httpsCallable(functions, commonTerms.cloudFunctionsNames.setupCeremony)

>>>>>>> eb168f4a
    const { data: ceremonyId } = await cf({
        ceremonyInputData,
        ceremonyPrefix,
        circuits
    })
<<<<<<< HEAD
    return ceremonyId
=======
    return String(ceremonyId)
}

/**
 * Check the user's current participant status for the ceremony
 * @param functions <Functions> - the Firebase cloud functions object instance.
 * @param ceremonyId <string> - the unique identifier of the ceremony.
 * @returns <boolean> - true when participant is able to contribute; otherwise false.
 */
export const checkParticipantForCeremony = async (functions: Functions, ceremonyId: string): Promise<any> => {
    const cf = httpsCallable(functions, commonTerms.cloudFunctionsNames.checkParticipantForCeremony)

    const { data } = await cf({ ceremonyId })

    return data
}

/**
 * Progress the participant to the next circuit preparing for the next contribution.
 * @param functions <Functions> - the Firebase cloud functions object instance.
 * @param ceremonyId <string> - the unique identifier of the ceremony.
 */
export const progressToNextCircuitForContribution = async (functions: Functions, ceremonyId: string): Promise<void> => {
    const cf = httpsCallable(functions, commonTerms.cloudFunctionsNames.progressToNextCircuitForContribution)

    await cf({
        ceremonyId
    })
}

/**
 * Resume the contributor circuit contribution from scratch after the timeout expiration.
 * @param functions <Functions> - the Firebase cloud functions object instance.
 * @param ceremonyId <string> - the unique identifier of the ceremony.
 */
export const resumeContributionAfterTimeoutExpiration = async (
    functions: Functions,
    ceremonyId: string
): Promise<void> => {
    const cf = httpsCallable(functions, commonTerms.cloudFunctionsNames.resumeContributionAfterTimeoutExpiration)

    await cf({
        ceremonyId
    })
}

/**
 * Make a request to create a new AWS S3 bucket for a ceremony.
 * @param functions <Functions> - the Firebase cloud functions object instance.
 * @param bucketName <string> - the name of the ceremony bucket.
 */
export const createS3Bucket = async (functions: Functions, bucketName: string) => {
    const cf = httpsCallable(functions, commonTerms.cloudFunctionsNames.createBucket)

    await cf({ bucketName })
}

/**
 * Return a pre-signed url for a given object contained inside the provided AWS S3 bucket in order to perform a GET request.
 * @param functions <Functions> - the Firebase cloud functions object instance.
 * @param bucketName <string> - the name of the ceremony bucket.
 * @param objectKey <string> - the storage path that locates the artifact to be downloaded in the bucket.
 * @returns <Promise<string>> - the pre-signed url w/ GET request permissions for specified object key.
 */
export const generateGetObjectPreSignedUrl = async (
    functions: Functions,
    bucketName: string,
    objectKey: string
): Promise<string> => {
    const cf = httpsCallable(functions, commonTerms.cloudFunctionsNames.generateGetObjectPreSignedUrl)

    const { data: getPreSignedUrl } = await cf({
        bucketName,
        objectKey
    })

    return String(getPreSignedUrl)
}

/**
 * Progress the participant to the next circuit preparing for the next contribution.
 * @param functions <Functions> - the Firebase cloud functions object instance.
 * @param ceremonyId <string> - the unique identifier of the ceremony.
 */
export const progressToNextContributionStep = async (functions: Functions, ceremonyId: string) => {
    const cf = httpsCallable(functions, commonTerms.cloudFunctionsNames.progressToNextContributionStep)

    await cf({
        ceremonyId
    })
}

/**
 * Write the information about current contribution hash and computation time for the current contributor.
 * @param functions <Functions> - the Firebase cloud functions object instance.
 * @param ceremonyId <string> - the unique identifier of the ceremony.
 * @param contributionComputationTime <number> - the time when it was computed
 * @param contributingHash <string> - the hash of the contribution
 */
export const permanentlyStoreCurrentContributionTimeAndHash = async (
    functions: Functions,
    ceremonyId: string,
    contributionComputationTime: number,
    contributionHash: string
) => {
    const cf = httpsCallable(functions, commonTerms.cloudFunctionsNames.permanentlyStoreCurrentContributionTimeAndHash)
    await cf({
        ceremonyId,
        contributionComputationTime,
        contributionHash
    })
}

/**
 * Start a new multi-part upload for a specific object in the given AWS S3 bucket.
 * @param functions <Functions> - the Firebase cloud functions object instance.
 * @param bucketName <string> - the name of the ceremony bucket.
 * @param objectKey <string> - the storage path that locates the artifact to be downloaded in the bucket.
 * @param ceremonyId <string> - the unique identifier of the ceremony.
 * @returns Promise<string> - the multi-part upload id.
 */
export const openMultiPartUpload = async (
    functions: Functions,
    bucketName: string,
    objectKey: string,
    ceremonyId?: string
): Promise<string> => {
    const cf = httpsCallable(functions, commonTerms.cloudFunctionsNames.startMultiPartUpload)

    const { data: uploadId } = await cf({
        bucketName,
        objectKey,
        ceremonyId
    })

    return String(uploadId)
}

/**
 * Write temporary information about the unique identifier about the opened multi-part upload to eventually resume the contribution.
 * @param functions <Functions> - the Firebase cloud functions object instance.
 * @param ceremonyId <string> - the unique identifier of the ceremony.
 * @param uploadId <string> - the unique identifier of the multi-part upload.
 */
export const temporaryStoreCurrentContributionMultiPartUploadId = async (
    functions: Functions,
    ceremonyId: string,
    uploadId: string
) => {
    const cf = httpsCallable(
        functions,
        commonTerms.cloudFunctionsNames.temporaryStoreCurrentContributionMultiPartUploadId
    )

    await cf({
        ceremonyId,
        uploadId
    })
}

/**
 * Write temporary information about the etags and part numbers for each uploaded chunk in order to make the upload resumable from last chunk.
 * @param functions <Functions> - the Firebase cloud functions object instance.
 * @param ceremonyId <string> - the unique identifier of the ceremony.
 * @param chunk <ETagWithPartNumber> - the information about the already uploaded chunk.
 */
export const temporaryStoreCurrentContributionUploadedChunkData = async (
    functions: Functions,
    ceremonyId: string,
    chunk: ETagWithPartNumber
) => {
    const cf = httpsCallable(
        functions,
        commonTerms.cloudFunctionsNames.temporaryStoreCurrentContributionUploadedChunkData
    )
    await cf({
        ceremonyId,
        chunk
    })
}

/**
 * @todo rename parts with chunks.
 * Generate a new pre-signed url for each chunk related to a started multi-part upload.
 * @param functions <Functions> - the Firebase cloud functions object instance.
 * @param bucketName <string> - the name of the ceremony bucket.
 * @param objectKey <string> - the storage path that locates the artifact to be downloaded in the bucket.
 * @param uploadId <string> - the unique identifier of the multi-part upload.
 * @param numberOfParts <number> - the number of pre-signed urls to be generated.
 * @param ceremonyId <string> - the unique identifier of the ceremony.
 * @returns Promise<Array<string>> - the set of pre-signed urls (one for each chunk).
 */
export const generatePreSignedUrlsParts = async (
    functions: Functions,
    bucketName: string,
    objectKey: string,
    uploadId: string,
    numberOfParts: number,
    ceremonyId?: string
): Promise<Array<string>> => {
    const cf = httpsCallable(functions, commonTerms.cloudFunctionsNames.generatePreSignedUrlsParts)

    const { data: chunksUrls }: any = await cf({
        bucketName,
        objectKey,
        uploadId,
        numberOfParts,
        ceremonyId
    })

    return chunksUrls
}

/**
 * Complete a multi-part upload for a specific object in the given AWS S3 bucket.
 * @param functions <Functions> - the Firebase cloud functions object instance.
 * @param bucketName <string> - the name of the ceremony bucket.
 * @param objectKey <string> - the storage path that locates the artifact to be downloaded in the bucket.
 * @param uploadId <string> - the unique identifier of the multi-part upload.
 * @param parts Array<ETagWithPartNumber> - the completed .
 * @param ceremonyId <string> - the unique identifier of the ceremony.
 * @returns Promise<string> - the location of the uploaded ceremony artifact.
 */
export const completeMultiPartUpload = async (
    functions: Functions,
    bucketName: string,
    objectKey: string,
    uploadId: string,
    parts: Array<ETagWithPartNumber>,
    ceremonyId?: string
): Promise<string> => {
    // Call completeMultiPartUpload() Cloud Function.
    const cf = httpsCallable(functions, commonTerms.cloudFunctionsNames.completeMultiPartUpload)

    const { data: location }: any = await cf({
        bucketName,
        objectKey,
        uploadId,
        parts,
        ceremonyId
    })

    return String(location)
}

/**
 * Check if a specified object exist in a given AWS S3 bucket.
 * @param functions <Functions> - the Firebase cloud functions object instance.
 * @param bucketName <string> - the name of the ceremony bucket.
 * @param objectKey <string> - the storage path that locates the artifact to be downloaded in the bucket.
 * @returns <Promise<string>> - true if and only if the object exists, otherwise false.
 */
export const checkIfObjectExist = async (
    functions: Functions,
    bucketName: string,
    objectKey: string
): Promise<boolean> => {
    const cf = httpsCallable(functions, commonTerms.cloudFunctionsNames.checkIfObjectExist)

    const { data: doesObjectExist }: any = await cf({
        bucketName,
        objectKey
    })

    return doesObjectExist
}

/**
 * Request to verify the newest contribution for the circuit.
 * @param functions <Functions> - the cloud functions.
 * @param ceremonyId <string> - the unique identifier of the ceremony.
 * @param circuitId <string> - the unique identifier of the circuit.
 * @param bucketName <string> - the name of the ceremony bucket.
 * @param contributorOrCoordinatorIdentifier <string> - the identifier of the contributor or coordinator (only when finalizing).
 * @param verifyContributionCloudFunctionEndpoint <string> - the endpoint (direct url) necessary to call the V2 Cloud Function.
 * @returns <Promise<boolean>> - true if and only if the contribution was verified as correct; otherwise false.
 */
export const verifyContribution = async (
    functions: Functions,
    ceremonyId: string,
    circuitId: string,
    bucketName: string,
    contributorOrCoordinatorIdentifier: string,
    verifyContributionCloudFunctionEndpoint: string
): Promise<ContributionVerificationData> => {
    const cf = httpsCallableFromURL(functions, verifyContributionCloudFunctionEndpoint, {
        timeout: 3600000 // max timeout 60 minutes.
    })

    const { data: contributionVerificationData }: any = await cf({
        ceremonyId,
        circuitId,
        ghUsername: contributorOrCoordinatorIdentifier,
        bucketName
    })

    return contributionVerificationData
>>>>>>> eb168f4a
}<|MERGE_RESOLUTION|>--- conflicted
+++ resolved
@@ -8,33 +8,21 @@
  * @param ceremonyInputData <CeremonyInputData> - the input data of the ceremony.
  * @param ceremonyPrefix <string> - the prefix of the ceremony.
  * @param circuits <Circuit[]> - the circuits data.
-<<<<<<< HEAD
- * @returns Promise<any> - the ceremony id if any created.
-=======
  * @returns Promise<string> - the unique identifier of the created ceremony.
->>>>>>> eb168f4a
  */
 export const setupCeremony = async (
     functions: Functions,
     ceremonyInputData: CeremonyInputData,
     ceremonyPrefix: string,
     circuits: CircuitDocument[]
-<<<<<<< HEAD
-): Promise<any> => {
-    const cf = httpsCallable(functions, commonTerms.cloudFunctionsNames.setupCeremony)
-=======
 ): Promise<string> => {
     const cf = httpsCallable(functions, commonTerms.cloudFunctionsNames.setupCeremony)
 
->>>>>>> eb168f4a
     const { data: ceremonyId } = await cf({
         ceremonyInputData,
         ceremonyPrefix,
         circuits
     })
-<<<<<<< HEAD
-    return ceremonyId
-=======
     return String(ceremonyId)
 }
 
@@ -332,5 +320,4 @@
     })
 
     return contributionVerificationData
->>>>>>> eb168f4a
 }