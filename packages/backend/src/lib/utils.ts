import {
    DocumentData,
    QuerySnapshot,
    DocumentSnapshot,
    QueryDocumentSnapshot,
    Timestamp,
    WhereFilterOp
} from "firebase-admin/firestore"
import admin from "firebase-admin"
import dotenv from "dotenv"
import { DeleteObjectCommand, GetObjectCommand, PutObjectCommand } from "@aws-sdk/client-s3"
import { getSignedUrl } from "@aws-sdk/s3-request-presigner"
import { createWriteStream } from "node:fs"
import { pipeline } from "node:stream"
import { promisify } from "node:util"
import { readFileSync } from "fs"
import mime from "mime-types"
import { encode } from "html-entities"
import { setTimeout } from "timers/promises"
import {
    commonTerms,
    getCircuitsCollectionPath,
    getContributionsCollectionPath,
    getTimeoutsCollectionPath,
    CeremonyState,
    finalContributionIndex,
    CircuitDocument
} from "@p0tion/actions"
import fetch from "@adobe/node-fetch-retry"
import path from "path"
import os from "os"
import { SSMClient } from "@aws-sdk/client-ssm"
import { EC2Client } from "@aws-sdk/client-ec2"
import { COMMON_ERRORS, logAndThrowError, SPECIFIC_ERRORS } from "./errors"
import { getS3Client } from "./services"
import { SetupCeremonyData } from "src/types"

dotenv.config()

/**
 * Get a specific document from database.
 * @dev this method differs from the one in the `actions` package because we need to use
 * the admin SDK here; therefore the Firestore instances are not interchangeable between admin
 * and user instance.
 * @param collection <string> - the name of the collection.
 * @param documentId <string> - the unique identifier of the document in the collection.
 * @returns <Promise<DocumentSnapshot<DocumentData>>> - the requested document w/ relative data.
 */
export const getDocumentById = async (
    collection: string,
    documentId: string
): Promise<DocumentSnapshot<DocumentData>> => {
    // Prepare Firestore db instance.
    const firestore = admin.firestore()

    // Get document.
    const doc = await firestore.collection(collection).doc(documentId).get()

    // Return only if doc exists; otherwise throw error.
    return doc.exists ? doc : logAndThrowError(COMMON_ERRORS.CM_INEXISTENT_DOCUMENT)
}

/**
 * Get the current server timestamp.
 * @dev the value is in milliseconds.
 * @returns <number> - the timestamp of the server (ms).
 */
export const getCurrentServerTimestampInMillis = (): number => Timestamp.now().toMillis()

/**
 * Interrupt the current execution for a specified amount of time.
 * @param ms <number> - the amount of time expressed in milliseconds.
 */
export const sleep = async (ms: number): Promise<void> => setTimeout(ms)

/**
 * Query for ceremony circuits.
 * @notice the order by sequence position is fundamental to maintain parallelism among contributions for different circuits.
 * @param ceremonyId <string> - the unique identifier of the ceremony.
 * @returns Promise<Array<FirebaseDocumentInfo>> - the ceremony' circuits documents ordered by sequence position.
 */
export const getCeremonyCircuits = async (ceremonyId: string): Promise<Array<QueryDocumentSnapshot<DocumentData>>> => {
    // Prepare Firestore db instance.
    const firestore = admin.firestore()

    // Execute query.
    const querySnap = await firestore.collection(getCircuitsCollectionPath(ceremonyId)).get()

    if (!querySnap.docs) logAndThrowError(SPECIFIC_ERRORS.SE_CONTRIBUTE_NO_CEREMONY_CIRCUITS)

    return querySnap.docs.sort(
        (a: DocumentData, b: DocumentData) => a.data().sequencePosition - b.data().sequencePosition
    )
}

/**
 * Query for ceremony circuit contributions.
 * @param ceremonyId <string> - the unique identifier of the ceremony.
 * @param circuitId <string> - the unique identifier of the circuitId.
 * @returns Promise<Array<FirebaseDocumentInfo>> - the contributions of the ceremony circuit.
 */
export const getCeremonyCircuitContributions = async (
    ceremonyId: string,
    circuitId: string
): Promise<Array<QueryDocumentSnapshot<DocumentData>>> => {
    // Prepare Firestore db instance.
    const firestore = admin.firestore()

    // Execute query.
    const querySnap = await firestore.collection(getContributionsCollectionPath(ceremonyId, circuitId)).get()

    if (!querySnap.docs) logAndThrowError(SPECIFIC_ERRORS.SE_FINALIZE_NO_CEREMONY_CONTRIBUTIONS)

    return querySnap.docs
}

/**
 * Query not expired timeouts.
 * @notice a timeout is considered valid (aka not expired) if and only if the timeout end date
 * value is less than current timestamp.
 * @param ceremonyId <string> - the unique identifier of the ceremony.
 * @param participantId <string> - the unique identifier of the participant.
 * @returns <Promise<QuerySnapshot<DocumentData>>>
 */
export const queryNotExpiredTimeouts = async (
    ceremonyId: string,
    participantId: string
): Promise<QuerySnapshot<DocumentData>> => {
    // Prepare Firestore db.
    const firestoreDb = admin.firestore()

    // Execute and return query result.
    return firestoreDb
        .collection(getTimeoutsCollectionPath(ceremonyId, participantId))
        .where(commonTerms.collections.timeouts.fields.endDate, ">=", getCurrentServerTimestampInMillis())
        .get()
}

/**
 * Query for opened ceremonies.
 * @param firestoreDatabase <Firestore> - the Firestore service instance associated to the current Firebase application.
 * @returns <Promise<Array<FirebaseDocumentInfo>>>
 */
export const queryOpenedCeremonies = async (): Promise<Array<QueryDocumentSnapshot<DocumentData>>> => {
    const querySnap = await admin
        .firestore()
        .collection(commonTerms.collections.ceremonies.name)
        .where(commonTerms.collections.ceremonies.fields.state, "==", CeremonyState.OPENED)
        .where(commonTerms.collections.ceremonies.fields.endDate, ">=", getCurrentServerTimestampInMillis())
        .get()

    if (!querySnap.docs) logAndThrowError(SPECIFIC_ERRORS.SE_CONTRIBUTE_NO_OPENED_CEREMONIES)

    return querySnap.docs
}

/**
 * Get ceremony circuit document by sequence position.
 * @param ceremonyId <string> - the unique identifier of the ceremony.
 * @param sequencePosition <number> - the sequence position of the circuit.
 * @returns Promise<QueryDocumentSnapshot<DocumentData>>
 */
export const getCircuitDocumentByPosition = async (
    ceremonyId: string,
    sequencePosition: number
): Promise<QueryDocumentSnapshot<DocumentData>> => {
    // Query for all ceremony circuits.
    const circuits = await getCeremonyCircuits(ceremonyId)

    // Apply a filter using the sequence position.
    const matchedCircuits = circuits.filter(
        (circuit: DocumentData) => circuit.data().sequencePosition === sequencePosition
    )

    if (matchedCircuits.length !== 1) logAndThrowError(COMMON_ERRORS.CM_NO_CIRCUIT_FOR_GIVEN_SEQUENCE_POSITION)

    return matchedCircuits.at(0)!
}

/**
 * Create a temporary file path in the virtual memory of the cloud function.
 * @dev useful when downloading files from AWS S3 buckets for processing within cloud functions.
 * @param completeFilename <string> - the complete file name (name + ext).
 * @returns <string> - the path to the local temporary location.
 */
export const createTemporaryLocalPath = (completeFilename: string): string => path.join(os.tmpdir(), completeFilename)

/**
 * Download an artifact from the AWS S3 bucket.
 * @dev this method uses streams.
 * @param bucketName <string> - the name of the bucket.
 * @param objectKey <string> - the unique key to identify the object inside the given AWS S3 bucket.
 * @param localFilePath <string> - the local path where the file will be stored.
 */
export const downloadArtifactFromS3Bucket = async (bucketName: string, objectKey: string, localFilePath: string) => {
    // Prepare AWS S3 client instance.
    const client = await getS3Client()

    // Prepare command.
    const command = new GetObjectCommand({ Bucket: bucketName, Key: objectKey })

    // Generate a pre-signed url for downloading the file.
    const url = await getSignedUrl(client, command, { expiresIn: Number(process.env.AWS_PRESIGNED_URL_EXPIRATION) })

    // Execute download request.
    // @ts-ignore
    const response: any = await fetch(url, {
        method: "GET",
        headers: {
            "Access-Control-Allow-Origin": "*"
        }
    })

    if (response.status !== 200 || !response.ok) logAndThrowError(SPECIFIC_ERRORS.SE_STORAGE_DOWNLOAD_FAILED)

    // Write the file locally using streams.
    const writeStream = createWriteStream(localFilePath)
    const streamPipeline = promisify(pipeline)
    await streamPipeline(response.body, writeStream)

    writeStream.on("finish", () => {
        writeStream.end()
    })
}

/**
 * Upload a new artifact to the AWS S3 bucket.
 * @dev this method uses streams.
 * @param bucketName <string> - the name of the bucket.
 * @param objectKey <string> - the unique key to identify the object inside the given AWS S3 bucket.
 * @param localFilePath <string> - the local path where the file to be uploaded is stored.
 */
export const uploadFileToBucket = async (
    bucketName: string,
    objectKey: string,
    localFilePath: string,
    isPublic: boolean = false
) => {
    // Prepare AWS S3 client instance.
    const client = await getS3Client()

    // Extract content type.
    const contentType = mime.lookup(localFilePath) || ""

    // Prepare command.
    const command = new PutObjectCommand({
        Bucket: bucketName,
        Key: objectKey,
        ContentType: contentType,
        ACL: isPublic ? "public-read" : "private"
    })

    // Generate a pre-signed url for uploading the file.
    const url = await getSignedUrl(client, command, { expiresIn: Number(process.env.AWS_PRESIGNED_URL_EXPIRATION) })

    // Execute upload request.
    // @ts-ignore
    const response = await fetch(url, {
        method: "PUT",
        body: readFileSync(localFilePath),
        headers: { "Content-Type": contentType }
    })

    if (response.status !== 200 || !response.ok) logAndThrowError(SPECIFIC_ERRORS.SE_STORAGE_UPLOAD_FAILED)
}

export const uploadFileToBucketNoFile = async (
    bucketName: string,
    objectKey: string,
    data: string,
    isPublic: boolean = false
) => {
    // Prepare AWS S3 client instance.
    const client = await getS3Client()

    // Prepare command.
    const command = new PutObjectCommand({
        Bucket: bucketName,
        Key: objectKey,
        ContentType: "text/plain",
        ACL: isPublic ? "public-read" : "private"
    })

    // Generate a pre-signed url for uploading the file.
    const url = await getSignedUrl(client, command, { expiresIn: Number(process.env.AWS_PRESIGNED_URL_EXPIRATION) })

    // Execute upload request.
    // @ts-ignore
    const response = await fetch(url, {
        method: "PUT",
        body: data,
        headers: { "Content-Type": "text/plain" }
    })

    if (response.status !== 200 || !response.ok) logAndThrowError(SPECIFIC_ERRORS.SE_STORAGE_UPLOAD_FAILED)
}

/**
 * Upload an artifact from the AWS S3 bucket.
 * @param bucketName <string> - the name of the bucket.
 * @param objectKey <string> - the unique key to identify the object inside the given AWS S3 bucket.
 */
export const deleteObject = async (bucketName: string, objectKey: string) => {
    // Prepare AWS S3 client instance.
    const client = await getS3Client()

    // Prepare command.
    const command = new DeleteObjectCommand({ Bucket: bucketName, Key: objectKey })

    // Execute command.
    const data = await client.send(command)

    if (data.$metadata.httpStatusCode !== 204) logAndThrowError(SPECIFIC_ERRORS.SE_STORAGE_DELETE_FAILED)
}

/**
 * Query ceremonies by state and (start/end) date value.
 * @param state <string> - the state of the ceremony.
 * @param needToCheckStartDate <boolean> - flag to discriminate when to check startDate (true) or endDate (false).
 * @param check <WhereFilerOp> - the type of filter (query check - e.g., '<' or '>').
 * @returns <Promise<admin.firestore.QuerySnapshot<admin.firestore.DocumentData>>> - the queried ceremonies after filtering operation.
 */
export const queryCeremoniesByStateAndDate = async (
    state: string,
    needToCheckStartDate: boolean,
    check: WhereFilterOp
): Promise<admin.firestore.QuerySnapshot<admin.firestore.DocumentData>> =>
    admin
        .firestore()
        .collection(commonTerms.collections.ceremonies.name)
        .where(commonTerms.collections.ceremonies.fields.state, "==", state)
        .where(
            needToCheckStartDate
                ? commonTerms.collections.ceremonies.fields.startDate
                : commonTerms.collections.ceremonies.fields.endDate,
            check,
            getCurrentServerTimestampInMillis()
        )
        .get()

/**
 * Return the document associated with the final contribution for a ceremony circuit.
 * @dev this method is useful during ceremony finalization.
 * @param ceremonyId <string> -
 * @param circuitId <string> -
 * @returns Promise<QueryDocumentSnapshot<DocumentData>> - the final contribution for the ceremony circuit.
 */
export const getFinalContribution = async (
    ceremonyId: string,
    circuitId: string
): Promise<QueryDocumentSnapshot<DocumentData>> => {
    // Get contributions for the circuit.
    const contributions = await getCeremonyCircuitContributions(ceremonyId, circuitId)

    // Match the final one.
    const matchContribution = contributions.filter(
        (contribution: DocumentData) => contribution.data().zkeyIndex === finalContributionIndex
    )

    if (!matchContribution) logAndThrowError(SPECIFIC_ERRORS.SE_FINALIZE_NO_FINAL_CONTRIBUTION)

    // Get the final contribution.
    // nb. there must be only one final contributions x circuit.
    const finalContribution = matchContribution.at(0)!

    return finalContribution
}

/**
 * Helper function to HTML encode circuit data.
 * @param circuitDocument <CircuitDocument> - the circuit document to be encoded.
 * @returns <CircuitDocument> - the circuit document encoded.
 */
export const htmlEncodeCircuitData = (circuitDocument: CircuitDocument): CircuitDocument => ({
    ...circuitDocument,
    description: encode(circuitDocument.description),
    name: encode(circuitDocument.name),
    prefix: encode(circuitDocument.prefix)
})

/**
 * Fetch the variables related to GitHub anti-sybil checks
 * @returns <any> - the GitHub variables.
 */
export const getGitHubVariables = (): any => {
    if (
        !process.env.GITHUB_MINIMUM_FOLLOWERS ||
        !process.env.GITHUB_MINIMUM_FOLLOWING ||
        !process.env.GITHUB_MINIMUM_PUBLIC_REPOS ||
        !process.env.GITHUB_MINIMUM_AGE
    )
        logAndThrowError(COMMON_ERRORS.CM_WRONG_CONFIGURATION)

    return {
        minimumFollowers: Number(process.env.GITHUB_MINIMUM_FOLLOWERS),
        minimumFollowing: Number(process.env.GITHUB_MINIMUM_FOLLOWING),
        minimumPublicRepos: Number(process.env.GITHUB_MINIMUM_PUBLIC_REPOS),
        minimumAge: Number(process.env.GITHUB_MINIMUM_AGE)
    }
}

/**
 * Fetch the variables related to EC2 verification
 * @returns <any> - the AWS EC2 variables.
 */
export const getAWSVariables = (): any => {
    if (
        !process.env.AWS_ACCESS_KEY_ID ||
        !process.env.AWS_SECRET_ACCESS_KEY ||
        !process.env.AWS_INSTANCE_PROFILE_ARN ||
        !process.env.AWS_AMI_ID ||
        !process.env.AWS_SNS_TOPIC_ARN
    )
        logAndThrowError(COMMON_ERRORS.CM_WRONG_CONFIGURATION)

    return {
        accessKeyId: process.env.AWS_ACCESS_KEY_ID!,
        secretAccessKey: process.env.AWS_SECRET_ACCESS_KEY!,
        region: process.env.AWS_REGION || "eu-central-1",
        instanceProfileArn: process.env.AWS_INSTANCE_PROFILE_ARN!,
        amiId: process.env.AWS_AMI_ID!,
        snsTopic: process.env.AWS_SNS_TOPIC_ARN!
    }
}

/**
 * Create an EC2 client object
 * @returns <Promise<EC2Client>> an EC2 client
 */
export const createEC2Client = async (): Promise<EC2Client> => {
    const { accessKeyId, secretAccessKey, region } = getAWSVariables()

    const ec2: EC2Client = new EC2Client({
        credentials: {
            accessKeyId,
            secretAccessKey
        },
        region
    })

    return ec2
}

/**
 * Create an SSM client object
 * @returns <Promise<SSMClient>> an SSM client
 */
export const createSSMClient = async (): Promise<SSMClient> => {
    const { accessKeyId, secretAccessKey, region } = getAWSVariables()

    const ssm: SSMClient = new SSMClient({
        credentials: {
            accessKeyId,
            secretAccessKey
        },
        region
    })

    return ssm
}

/**
 * Get the instance id of the EC2 instance associated with the circuit
 * @param circuitId <string> - the circuit id
 * @returns <Promise<string>> - the EC2 instance id
 */
export const getEC2InstanceId = async (circuitId: string): Promise<string> => {
    const circuitDoc = await getDocumentById(commonTerms.collections.circuits.name, circuitId)

    const circuitData = circuitDoc.data()

    const { vmInstanceId } = circuitData!

    return vmInstanceId
}

export const getCeremony = async (ceremonyId: string): Promise<SetupCeremonyData> => {
<<<<<<< HEAD
    const ceremony = await getDocumentById(commonTerms.collections.ceremonies.name, ceremonyId)
    return ceremony.data() as unknown as SetupCeremonyData
}
=======
    getDocumentById(commonTerms.collections.ceremonies, ceremonyId)
}
>>>>>>> 02777765
<|MERGE_RESOLUTION|>--- conflicted
+++ resolved
@@ -475,11 +475,6 @@
 }
 
 export const getCeremony = async (ceremonyId: string): Promise<SetupCeremonyData> => {
-<<<<<<< HEAD
     const ceremony = await getDocumentById(commonTerms.collections.ceremonies.name, ceremonyId)
     return ceremony.data() as unknown as SetupCeremonyData
 }
-=======
-    getDocumentById(commonTerms.collections.ceremonies, ceremonyId)
-}
->>>>>>> 02777765
