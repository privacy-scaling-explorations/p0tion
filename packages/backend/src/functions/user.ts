import * as functions from "firebase-functions"
import { UserRecord } from "firebase-functions/v1/auth"
import { CallableRequest, onCall } from "firebase-functions/v2/https"
import { setGlobalOptions } from "firebase-functions/v2"
import admin from "firebase-admin"
import dotenv from "dotenv"
import { commonTerms, githubReputation, SiweAuthCallData } from "@p0tion/actions"
import { encode } from "html-entities"
import { SiweMessage } from "siwe"
//import ethers from "ethers"
import { getGitHubVariables, getCurrentServerTimestampInMillis, getCeremony } from "../lib/utils"
import { logAndThrowError, makeError, printLog, SPECIFIC_ERRORS } from "../lib/errors"
import { LogLevel } from "../types/enums"
import { SetupCeremonyData } from "src/types"
import { setEthProvider } from "src/lib/services"

dotenv.config()

setGlobalOptions({ 
    region: "europe-west1",
    memory: "512MiB" }); // only for v2 funcs

/**
 * Record the authenticated user information inside the Firestore DB upon authentication.
 * @dev the data is recorded in a new document in the `users` collection.
 * @notice this method is automatically triggered upon user authentication in the Firebase app
 * which uses the Firebase Authentication service.
 */
export const registerAuthUser = functions
    .region("europe-west1")
    .runWith({
        memory: "512MB"
    })
    .auth.user()
    .onCreate(async (user: UserRecord) => {
        // Get DB.
        const firestore = admin.firestore()
        // Get user information.
        if (!user.uid) logAndThrowError(SPECIFIC_ERRORS.SE_AUTH_NO_CURRENT_AUTH_USER)
        // The user object has basic properties such as display name, email, etc.
        const { displayName } = user
        const { email } = user
        const { photoURL } = user
        const { emailVerified } = user
        // Metadata.
        const { creationTime } = user.metadata
        const { lastSignInTime } = user.metadata
        // The user's ID, unique to the Firebase project. Do NOT use
        // this value to authenticate with your backend server, if
        // you have one. Use User.getToken() instead.
        const { uid } = user
        // Reference to a document using uid.
        const userRef = firestore.collection(commonTerms.collections.users.name).doc(uid)
        // html encode the display name (or put the ID if the name is not displayed)
        const encodedDisplayName =
            user.displayName === "Null" || user.displayName === null ? user.uid : encode(displayName)

        // store the avatar URL of a contributor
        let avatarUrl: string = ""
        // we only do reputation check if the user is not a coordinator
        if (
            !(
                email?.endsWith(`@${process.env.CUSTOM_CLAIMS_COORDINATOR_EMAIL_ADDRESS_OR_DOMAIN}`) ||
                email === process.env.CUSTOM_CLAIMS_COORDINATOR_EMAIL_ADDRESS_OR_DOMAIN
            )
        ) {
            const auth = admin.auth()
            // if provider == github.com let's use our functions to check the user's reputation
            if (user.providerData.length > 0 && user.providerData[0].providerId === "github.com") {
                const vars = getGitHubVariables()

                // this return true or false
                try {
                    const { reputable, avatarUrl: avatarURL } = await githubReputation(
                        user.providerData[0].uid,
                        vars.minimumFollowing,
                        vars.minimumFollowers,
                        vars.minimumPublicRepos,
                        vars.minimumAge
                    )
                    if (!reputable) {
                        // Delete user
                        await auth.deleteUser(user.uid)
                        // Throw error
                        logAndThrowError(
                            makeError(
                                "permission-denied",
                                "The user is not allowed to sign up because their Github reputation is not high enough.",
                                `The user ${
                                    user.displayName === "Null" || user.displayName === null
                                        ? user.uid
                                        : user.displayName
                                } is not allowed to sign up because their Github reputation is not high enough. Please contact the administrator if you think this is a mistake.`
                            )
                        )
                    }
                    // store locally
                    avatarUrl = avatarURL
                    printLog(
                        `Github reputation check passed for user ${
                            user.displayName === "Null" || user.displayName === null ? user.uid : user.displayName
                        }`,
                        LogLevel.DEBUG
                    )
                } catch (error: any) {
                    // Delete user
                    await auth.deleteUser(user.uid)
                    logAndThrowError(
                        makeError(
                            "permission-denied",
                            "There was an error while checking the user's Github reputation.",
                            `${error}`
                        )
                    )
                }
            }
        }
        // Set document (nb. we refer to providerData[0] because we use Github OAuth provider only).
        // In future releases we might want to loop through the providerData array as we support
        // more providers.
        await userRef.set({
            name: encodedDisplayName,
            encodedDisplayName,
            // Metadata.
            creationTime,
            lastSignInTime: lastSignInTime || creationTime,
            // Optional.
            email: email || "",
            emailVerified: emailVerified || false,
            photoURL: photoURL || "",
            lastUpdated: getCurrentServerTimestampInMillis()
        })

        // we want to create a new collection for the users to store the avatars
        const avatarRef = firestore.collection(commonTerms.collections.avatars.name).doc(uid)
        await avatarRef.set({
            avatarUrl: avatarUrl || ""
        })
        printLog(`Authenticated user document with identifier ${uid} has been correctly stored`, LogLevel.DEBUG)
        printLog(`Authenticated user avatar with identifier ${uid} has been correctly stored`, LogLevel.DEBUG)
    })
/**
 * Set custom claims for role-based access control on the newly created user.
 * @notice this method is automatically triggered upon user authentication in the Firebase app
 * which uses the Firebase Authentication service.
 */
export const processSignUpWithCustomClaims = functions
    .region("europe-west1")
    .runWith({
        memory: "512MB"
    })
    .auth.user()
    .onCreate(async (user: UserRecord) => {
        // Get user information.
        if (!user.uid) logAndThrowError(SPECIFIC_ERRORS.SE_AUTH_NO_CURRENT_AUTH_USER)
        // Prepare state.
        let customClaims: any
        // Check if user meets role criteria to be a coordinator.
        if (
            user.email &&
            (user.email.endsWith(`@${process.env.CUSTOM_CLAIMS_COORDINATOR_EMAIL_ADDRESS_OR_DOMAIN}`) ||
                user.email === process.env.CUSTOM_CLAIMS_COORDINATOR_EMAIL_ADDRESS_OR_DOMAIN)
        ) {
            customClaims = { coordinator: true }
            printLog(`Authenticated user ${user.uid} has been identified as coordinator`, LogLevel.DEBUG)
        } else {
            customClaims = { participant: true }
            printLog(`Authenticated user ${user.uid} has been identified as participant`, LogLevel.DEBUG)
        }
        try {
            // Set custom user claims on this newly created user.
            await admin.auth().setCustomUserClaims(user.uid, customClaims)
        } catch (error: any) {
            const specificError = SPECIFIC_ERRORS.SE_AUTH_SET_CUSTOM_USER_CLAIMS_FAIL
            const additionalDetails = error.toString()
            logAndThrowError(makeError(specificError.code, specificError.message, additionalDetails))
        }
    })


/**
 * Sign-in with Ethereum. 
 * @notice this function is called to verify authorisation of an Ethereum account. 
 * Verifies the account using a signature, then performs further required checks.
 * For a verified address, a custom token will be returned, otherwise an error will be thrown.
 */
export const siweAuth = onCall(
    async (request: CallableRequest<SiweAuthCallData>) : Promise<Array<string>> => {
        const { message, signature, ceremonyId } = request.data
        const { address } = message
        const siweMessage = new SiweMessage(message)
        return new Promise( (resolve, reject) => {
            try {
                siweMessage.verify({ signature }).then(async () => {
                    console.log(`verified msg`)
                    // get ceremony params - min nonce, block no.
                    const ceremony = await getCeremony(ceremonyId)
                    const { ceremonyInputData } = ceremony
                    console.log(`Got ceremony ${ceremonyInputData.title}`)
                    const { minimumNonce, nonceBlockHeight = "latest" } = ceremonyInputData
                    
                    // look up nonce for address @block
<<<<<<< HEAD
                    const nonceOk = true
                    // if (minimumNonce > 0) {
                        
                    // }
=======
                    let nonceOk = true
                    if (minimumNonce > 0) {
                        const provider = setEthProvider()
                        console.log(`got provider - block # ${provider.getBlockNumber()}`)
                        const nonce = await provider.getTransactionCount(address, nonceBlockHeight)
                        nonceOk = (nonce >= minimumNonce)
                    }
                    console.log(`checking nonce ${nonceOk}`)
>>>>>>> 02777765

                    if (nonceOk) {
                        // get token
                        admin.auth().createCustomToken(address).then((token: string) => {
                            resolve( [
                                token
                            ])
                        })
<<<<<<< HEAD
                    } else {
=======
                    } else {                        
>>>>>>> 02777765
                        reject()
                    }
                })
            } catch (err: any) {
                console.log(`Error getting custom token: ${err.message}`)
                reject(err.message)
            }
        })
    })<|MERGE_RESOLUTION|>--- conflicted
+++ resolved
@@ -200,12 +200,6 @@
                     const { minimumNonce, nonceBlockHeight = "latest" } = ceremonyInputData
                     
                     // look up nonce for address @block
-<<<<<<< HEAD
-                    const nonceOk = true
-                    // if (minimumNonce > 0) {
-                        
-                    // }
-=======
                     let nonceOk = true
                     if (minimumNonce > 0) {
                         const provider = setEthProvider()
@@ -214,7 +208,6 @@
                         nonceOk = (nonce >= minimumNonce)
                     }
                     console.log(`checking nonce ${nonceOk}`)
->>>>>>> 02777765
 
                     if (nonceOk) {
                         // get token
@@ -223,11 +216,7 @@
                                 token
                             ])
                         })
-<<<<<<< HEAD
                     } else {
-=======
-                    } else {                        
->>>>>>> 02777765
                         reject()
                     }
                 })
